--- conflicted
+++ resolved
@@ -294,7 +294,6 @@
                 rwmixread: 70
                 direct: 1
                 invalidate: 1
-<<<<<<< HEAD
                 io_type: randrw
 
   - test:
@@ -326,7 +325,4 @@
               mirror_level: namespace
               mirrormode: snapshot
               namespace_mirror_type: non-default_to_non-default
-            test_function: CEPH-83601542
-=======
-                io_type: randrw
->>>>>>> 06621008
+            test_function: CEPH-83601542