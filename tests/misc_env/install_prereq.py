import base64
import datetime
import itertools
import json
import time
import traceback

from ceph.parallel import parallel
from ceph.utils import config_ntp, update_ca_cert
from utility.log import Log
from utility.utils import get_cephci_config

log = Log(__name__)


rpm_packages = {
    "7": [
        "wget",
        "git-core",
        "python-virtualenv",
        "python-nose",
        "ntp",
        "python2-pip",
        "chrony",
    ],
    "all": [
        "wget",
        "git-core",
        "python3-devel",
        "chrony",
        "yum-utils",
        "net-tools",
        "lvm2",
        "podman",
<<<<<<< HEAD
        "net-snmp-utils",
        "net-snmp",
=======
>>>>>>> 00c3483e
    ],
}
deb_packages = ["wget", "git-core", "python-virtualenv", "lsb-release", "ntp"]
deb_all_packages = " ".join(deb_packages)


def run(**kw):
    print(log.metadata)
    print(log.log_level)
    log.info("Running test")
    ceph_nodes = kw.get("ceph_nodes")
    # skip subscription manager if testing beta RHEL
    config = kw.get("config")
    skip_subscription = config.get("skip_subscription", False)
    enable_eus = config.get("enable_eus", False)
    repo = config.get("add-repo", False)
    rhbuild = config.get("rhbuild")
    skip_enabling_rhel_rpms = config.get("skip_enabling_rhel_rpms", False)
    is_production = config.get("is_production", False)
    build_type = config.get("build_type", None)
    # when build set to released subscribing nodes with CDN credentials
    if build_type == "released":
        is_production = True
    cloud_type = config.get("cloud-type", "openstack")
    with parallel() as p:
        for ceph in ceph_nodes:
            p.spawn(
                install_prereq,
                ceph,
                1800,
                skip_subscription,
                repo,
                rhbuild,
                enable_eus,
                skip_enabling_rhel_rpms,
                is_production,
                cloud_type,
            )
            time.sleep(20)
    return 0


def install_prereq(
    ceph,
    timeout=1800,
    skip_subscription=False,
    repo=False,
    rhbuild=None,
    enable_eus=False,
    skip_enabling_rhel_rpms=False,
    is_production=False,
    cloud_type="openstack",
):
    log.info("Waiting for cloud config to complete on " + ceph.hostname)
    ceph.exec_command(cmd="while [ ! -f /ceph-qa-ready ]; do sleep 15; done")
    log.info("cloud config to completed on " + ceph.hostname)

    # Update certs
    update_ca_cert(
        node=ceph,
        cert_url="https://password.corp.redhat.com/RH-IT-Root-CA.crt",
        out_file="RH-IT-Root-CA.crt",
        check_ec=False,
    )

    # Update CephCI Cert to all nodes. Useful when creating self-signed certificates.
    update_ca_cert(
        node=ceph,
        cert_url="http://magna002.ceph.redhat.com/cephci-jenkins/.cephqe-ca.pem",
        out_file="cephqe-ca.pem",
        check_ec=False,
    )
    distro_info = ceph.distro_info
    distro_ver = distro_info["VERSION_ID"]
    log.info("distro name: {name}".format(name=distro_info["NAME"]))
    log.info("distro id: {id}".format(id=distro_info["ID"]))
    log.info(
        "distro version_id: {version_id}".format(version_id=distro_info["VERSION_ID"])
    )
    if ceph.pkg_type == "deb":
        ceph.exec_command(
            cmd="sudo apt-get install -y " + deb_all_packages, long_running=True
        )
    else:
        # workaround: rhel 7.7's cloud-init has a bug:
        # https://bugzilla.redhat.com/show_bug.cgi?id=1748015
        ceph.exec_command(cmd="sudo systemctl restart NetworkManager.service")
        if not skip_subscription:
            setup_subscription_manager(ceph, is_production, cloud_type)

            if not skip_enabling_rhel_rpms:
                if enable_eus:
                    enable_rhel_eus_rpms(ceph, distro_ver, cloud_type)
                else:
                    enable_rhel_rpms(ceph, distro_ver)
            else:
                log.info("Skipped enabling the RHEL RPM's provided by Subscription")

        if repo:
            setup_addition_repo(ceph, repo)

        rpm_all_packages = " ".join(rpm_packages.get("all"))
        if distro_ver.startswith("7"):
            rpm_all_packages = " ".join(rpm_packages.get("7"))

        ceph.exec_command(
            cmd=f"sudo yum install -y {rpm_all_packages}", long_running=True
        )
        if ceph.role == "client":
            ceph.exec_command(cmd="sudo yum install -y attr gcc", long_running=True)
            ceph.exec_command(cmd="sudo pip install crefi", long_running=True)

        ceph.exec_command(cmd="sudo yum clean metadata")
        config_ntp(ceph, cloud_type)
    registry_login(ceph, distro_ver)


def setup_addition_repo(ceph, repo):
    log.info("Adding addition repo {repo} to {sn}".format(repo=repo, sn=ceph.shortname))
    ceph.exec_command(
        sudo=True,
        cmd="curl -o /etc/yum.repos.d/rh_add_repo.repo {repo}".format(repo=repo),
    )
    ceph.exec_command(sudo=True, cmd="yum update metadata", check_ec=False)


def setup_subscription_manager(
    ceph, is_production=False, cloud_type="openstack", timeout=1800
):
    timeout = datetime.timedelta(seconds=timeout)
    starttime = datetime.datetime.now()
    log.info(
        "Subscribing {ip} host with {timeout} timeout".format(
            ip=ceph.ip_address, timeout=timeout
        )
    )
    while True:
        try:
            # subscription-manager tips:
            #
            # "--serverurl" (optional) is the entitlement service. The default
            # server (production) has customer-facing entitlement and SKU
            # information. The "stage" server has QE-only entitlement data.
            # We use Red Hat's internal "Ethel" tool to add SKUs to the
            # "rhcsuser" account that only exists in stage.
            #
            # "--baseurl" (optional) is the RPM content host. The default
            # value is the production CDN (cdn.redhat.com), and this hosts the
            # RPM contents to which all customers have access. Alternatively
            # you can push content to the staging CDN through the Errata Tool,
            # and then test it with --baseurl=cdn.stage.redhat.com.
            config_ = get_cephci_config()
            command = "sudo subscription-manager --force register "
            if is_production or cloud_type == "ibmc":
                command += "--serverurl=subscription.rhsm.redhat.com:443/subscription "
                username_ = config_["cdn_credentials"]["username"]
                password_ = config_["cdn_credentials"]["password"]
                pool_id = "8a85f98960dbf6510160df23eb447470"

            else:
                command += (
                    "--serverurl=subscription.rhsm.stage.redhat.com:443/subscription "
                )
                username_ = config_["stage_credentials"]["username"]
                password_ = config_["stage_credentials"]["password"]
                pool_id = "8a99f9af795d57ab01797e572e860569"

            command += f"--baseurl=https://cdn.redhat.com --username={username_}"
            command += f" --password={password_}"

            ceph.exec_command(cmd=command, timeout=720, long_running=True)

            ceph.exec_command(
                cmd=f"sudo subscription-manager attach --pool {pool_id}",
                timeout=720,
                long_running=True,
            )
            break
        except (KeyError, AttributeError):
            required_key = "stage_credentials"
            if is_production or cloud_type == "ibmc":
                required_key = "cdn_credentials"

            raise RuntimeError(
                f"Require the {required_key} to be set in ~/.cephci.yaml, "
                "Please refer cephci.yaml.template"
            )
        except BaseException:  # noqa
            if datetime.datetime.now() - starttime > timeout:
                try:
                    out, err = ceph.exec_command(
                        cmd="cat /var/log/rhsm/rhsm.log", timeout=120
                    )
                    rhsm_log = out.read().decode()
                except BaseException:  # noqa
                    rhsm_log = "No Log Available"
                raise RuntimeError(
                    "Failed to subscribe {ip} with {timeout} timeout:"
                    "\n {stack_trace}\n\n rhsm.log:\n{log}".format(
                        ip=ceph.ip_address,
                        timeout=timeout,
                        stack_trace=traceback.format_exc(),
                        log=rhsm_log,
                    )
                )
            else:
                wait = iter(x for x in itertools.count(1, 10))
                time.sleep(next(wait))
    ceph.exec_command(
        cmd="sudo subscription-manager repos --disable=*", long_running=True
    )


def enable_rhel_rpms(ceph, distro_ver):
    """
    Setup cdn repositories for rhel systems
    Args:
        ceph:       cluster instance
        distro_ver: distro version details
    """

    repos = {
        "7": ["rhel-7-server-rpms", "rhel-7-server-extras-rpms"],
        "8": ["rhel-8-for-x86_64-appstream-rpms", "rhel-8-for-x86_64-baseos-rpms"],
        "9": ["rhel-9-for-x86_64-appstream-rpms", "rhel-9-for-x86_64-baseos-rpms"],
    }

    for repo in repos.get(distro_ver[0]):
        ceph.exec_command(
            sudo=True,
            cmd="subscription-manager repos --enable={r}".format(r=repo),
            long_running=True,
        )


def enable_rhel_eus_rpms(ceph, distro_ver, cloud_type="openstack"):
    """
    Setup cdn repositories for rhel systems
    reference: http://wiki.test.redhat.com/CEPH/SubscriptionManager
    Args:
        distro_ver:     distro version - example: 7.7
        ceph:           ceph object
        cloud_type:     System deployment environment
    """

    eus_repos = {"7": ["rhel-7-server-eus-rpms", "rhel-7-server-extras-rpms"]}

    if cloud_type != "ibmc":
        # This pool ID would not work for production.
        ceph.exec_command(
            sudo=True,
            cmd="subscription-manager attach --pool 8a99f9ad77a7d7290177ce3852fc0c44",
            timeout=720,
        )
        ceph.exec_command(
            sudo=True, cmd="subscription-manager repos --disable=*", long_running=True
        )

    for repo in eus_repos.get(distro_ver[0]):
        ceph.exec_command(
            sudo=True,
            cmd="subscription-manager repos --enable={r}".format(r=repo),
            long_running=True,
        )

    rhel_major_version = distro_ver[0]

    if rhel_major_version == "7":
        # We only support one EUS release for RHEL 7:
        release = "7.7"
    else:
        raise NotImplementedError("cannot set EUS repos for %s", rhel_major_version)

    cmd = f"subscription-manager release --set={release}"

    ceph.exec_command(
        sudo=True,
        cmd=cmd,
        long_running=True,
    )

    ceph.exec_command(sudo=True, cmd="yum clean all", long_running=True)


def registry_login(ceph, distro_ver):
    """
    Login to the given Container registries provided in the configuration.

    In this method, docker or podman is installed based on OS.
    """
    container = "podman"
    if distro_ver.startswith("7"):
        container = "docker"

    ceph.exec_command(
        cmd="sudo yum install -y {c}".format(c=container), long_running=True
    )

    if container == "docker":
        ceph.exec_command(cmd="sudo systemctl restart docker", long_running=True)

    config = get_cephci_config()
    registries = [
        {
            "registry": "registry.redhat.io",
            "user": config["cdn_credentials"]["username"],
            "passwd": config["cdn_credentials"]["password"],
        }
    ]

    if (
        config.get("registry_credentials")
        and config["registry_credentials"]["registry"] != "registry.redhat.io"
    ):
        registries.append(
            {
                "registry": config["registry_credentials"]["registry"],
                "user": config["registry_credentials"]["username"],
                "passwd": config["registry_credentials"]["password"],
            }
        )
    auths = {}
    for r in registries:
        b64_auth = base64.b64encode(f"{r['user']}:{r['passwd']}".encode("ascii"))
        auths[r["registry"]] = {"auth": b64_auth.decode("utf-8")}
    auths_dict = {"auths": auths}
    ceph.exec_command(sudo=True, cmd="mkdir -p ~/.docker")
    ceph.exec_command(cmd="mkdir -p ~/.docker")
    auths_file_sudo = ceph.remote_file(
        sudo=True, file_name="/root/.docker/config.json", file_mode="w"
    )
    auths_file = ceph.remote_file(
        file_name="/home/cephuser/.docker/config.json", file_mode="w"
    )
    files = [auths_file_sudo, auths_file]
    for file in files:
        file.write(json.dumps(auths_dict, indent=4))
        file.flush()
        file.close()<|MERGE_RESOLUTION|>--- conflicted
+++ resolved
@@ -32,11 +32,8 @@
         "net-tools",
         "lvm2",
         "podman",
-<<<<<<< HEAD
         "net-snmp-utils",
         "net-snmp",
-=======
->>>>>>> 00c3483e
     ],
 }
 deb_packages = ["wget", "git-core", "python-virtualenv", "lsb-release", "ntp"]
